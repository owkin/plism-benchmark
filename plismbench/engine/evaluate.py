--- conflicted
+++ resolved
@@ -12,11 +12,7 @@
 from rich import print as rprint
 from tqdm import tqdm
 
-<<<<<<< HEAD
-from plismbench.engine.extract import sort_coords
 from plismbench.metrics import CosineSimilarity, TopkAccuracy
-=======
->>>>>>> 348704e6
 from plismbench.utils.aggregate import get_results
 from plismbench.utils.core import load_pickle, write_pickle
 from plismbench.utils.evaluate import (
